--- conflicted
+++ resolved
@@ -4,12 +4,6 @@
 
 @testset verbose = true "DelaunayTriangulation" begin
     @testset verbose = true "Triangulation" begin
-<<<<<<< HEAD
-=======
-        @safetestset "Gmsh" begin
-            include("triangulation/gmsh.jl")
-        end
->>>>>>> 01eb7a2e
         @safetestset "Rectangular Triangulation" begin
             include("triangulation/rectangle.jl")
         end
