using ExactPredicates
using ..DelaunayTriangulation
using StaticArrays
const DT = DelaunayTriangulation

<<<<<<< HEAD
include("../helper_functions.jl")

p, q, r = eachcol(rand(2, 3))
@test DT.orient_predicate(p, q, r) == orient(p, q, r)
@inferred DT.orient_predicate(p, q, r)
=======
@test DT.opposite_signs(1, -1)
@test DT.opposite_signs(-1, 1)
@test !DT.opposite_signs(0, 0)
@test !DT.opposite_signs(0, 1)
@test !DT.opposite_signs(1, 0)
@test !DT.opposite_signs(0, -1)
@test !DT.opposite_signs(-1, 0)
@test !DT.opposite_signs(1, 1)
@test !DT.opposite_signs(-1, -1)
>>>>>>> ce6e5afe

for _ in 1:1500
    p, q, r = eachcol(rand(2, 3))
    @test DT.orient_predicate(p, q, r) == orient(p, q, r)
    @inferred DT.orient_predicate(p, q, r)

    a, b, c, p = eachcol(rand(2, 4))
    @test DT.incircle_predicate(a, b, c, p) == incircle(a, b, c, p)
    @inferred DT.incircle_predicate(a, b, c, p)

    p, a, b = eachcol(rand(2, 3))
    @test DT.sameside_predicate(a, b, p) == sameside(p, a, b)
    @inferred DT.sameside_predicate(a, b, p)

    p, q, a, b = eachcol(rand(2, 4))
    @test DT.meet_predicate(p, q, a, b) == meet(p, q, a, b)
    @inferred DT.meet_predicate(p, q, a, b)
end

x = [float(i) for i in 0:5, _ in 0:5]
y = [float(j) for _ in 0:5, j in 0:5]
for _ in 1:15000
    p = (rand(x), rand(y))
    q = (rand(x), rand(y))
    r = (rand(x), rand(y))
    s = (rand(x), rand(y))
    a = (rand(x), rand(y))
    b = (rand(x), rand(y))
    c = (rand(x), rand(y))
    @test DT.orient_predicate(p, q, r) == orient(p, q, r)
    @test DT.incircle_predicate(a, b, c, p) == incircle(a, b, c, p)
    @test DT.sameside_predicate(a, b, p) == sameside(p, a, b)
    @test DT.meet_predicate(p, q, a, b) == meet(p, q, a, b)
end

p1, q1, r1 = (3.0, 1.5), (4.5, 1.5), (4.0, 2.0) # +
p2, q2, r2 = (3.0, 1.5), (4.5, 1.5), (3.4, 1.2) # - 
p3, q3, r3 = (2.8, 1.4), (2.8, 2.4), (4.6, 1.4) # - 
p4, q4, r4 = (2.8, 1.4), (3.8, 1.4), (4.6, 1.4) # 0 
p5, q5, r5 = (5.0, 1.4), (3.8, 1.4), (4.6, 1.4) # 0 
p6, q6, r6 = (5.0, 1.4), (3.8, 1.4), (4.4, 0.8) # +
pqr = ((p1, q1, r1), (p2, q2, r2), (p3, q3, r3),
    (p4, q4, r4), (p5, q5, r5), (p6, q6, r6))
results = [Certificate.PositivelyOriented,
    Certificate.NegativelyOriented,
    Certificate.NegativelyOriented,
    Certificate.Degenerate,
    Certificate.Degenerate,
    Certificate.PositivelyOriented]
for ((p, q, r), result) in zip(pqr, results)
    @test DT.triangle_orientation(p, q, r) == result
    @inferred DT.triangle_orientation(p, q, r)
end
@test DT.is_degenerate(DT.triangle_orientation(p1, p1, q1))
@test DT.is_degenerate(DT.triangle_orientation(p1, q1, q1))
@test DT.is_degenerate(DT.triangle_orientation(q1, p1, q1))
@inferred DT.is_degenerate(DT.triangle_orientation(q1, p1, q1))

R = 5
a, b, c = (0.0, 5.0), (-3.0, -4.0), (3.0, 4.0)
p1, p2, p3, p4, p5 = [(0.0, -5.0),
    (5.0, 0.0),
    (-5.0, 0.0),
    (-3.0, 4.0),
    (3.0, -4.0)]
for p in (p1, p2, p3, p4, p5)
    cert = DT.point_position_relative_to_circle(a, b, c, p)
    @test DT.is_on(cert)
    @inferred DT.point_position_relative_to_circle(a, b, c, p)
end
a, b, c = (3.0, 2.5), (7.5, 2.5), (3.0, 4.5)
p1, p2, p3 = (4.6438, 4.921), (4.48162, 4.2045), (6.078, 3.17) # in 
p4, p5, p6 = (2.0, 5.5), (3.13, 0.455), (7.5, -0.5), (7.85, 6.066) # out 
p7 = (7.5, 4.5)
for p in (p1, p2, p3)
    cert = DT.point_position_relative_to_circle(a, b, c, p)
    @test DT.is_inside(cert)
    @inferred DT.point_position_relative_to_circle(a, b, c, p)
end
for p in (p4, p5, p6)
    cert = DT.point_position_relative_to_circle(a, b, c, p)
    @test DT.is_outside(cert)
    @inferred DT.point_position_relative_to_circle(a, b, c, p)
    @inferred DT.is_outside(cert)
end
cert = DT.point_position_relative_to_circle(a, b, c, p7)
@test DT.is_on(cert)
a, b, c = (3.439, 4.187), (7.74, 1.36), (7.0, 5.0)
cert1 = DT.point_position_relative_to_circle(a, b, c, (4.07, 3.98))
cert2 = DT.point_position_relative_to_circle(a, b, c, (5.5, 3.5))
cert3 = DT.point_position_relative_to_circle(a, b, c, (4.39, 5.73))
cert4 = DT.point_position_relative_to_circle(a, b, c, (6.838, 6.049))
cert5 = DT.point_position_relative_to_circle(a, b, c, (2.36, 0.9767))
@test DT.is_inside(cert1)
@test DT.is_inside(cert2)
@test DT.is_outside(cert3)
@test DT.is_outside(cert4)
@test DT.is_outside(cert5)
@test DT.is_on(DT.point_position_relative_to_circle(a, b, c, a))
@test DT.is_on(DT.point_position_relative_to_circle(a, b, c, b))
@test DT.is_on(DT.point_position_relative_to_circle(a, b, c, c))
@inferred DT.is_on(DT.point_position_relative_to_circle(a, b, c, c))

results = [Certificate.Left,
    Certificate.Right,
    Certificate.Right,
    Certificate.Collinear,
    Certificate.Collinear,
    Certificate.Left]
for ((p, q, r), result) in zip(pqr, results)
    @test DT.point_position_relative_to_line(p, q, r) == result
    @inferred DT.point_position_relative_to_line(p, q, r)
end
p, q = (5.0, 3.0), (10.0, 3.0)
@test DT.is_collinear(DT.point_position_relative_to_line(p, q, p))
@inferred DT.is_collinear(DT.point_position_relative_to_line(p, q, p))
@test DT.is_collinear(DT.point_position_relative_to_line(p, q, q))
r = (0.0, 3.0)
@test DT.is_collinear(DT.point_position_relative_to_line(p, q, r))
@test DT.is_collinear(DT.point_position_relative_to_line(q, p, r))
p, q = (3.0, 5.0), (3.0, 3.5)
a, b, c = (2.77, 4.53), (3.158, 4.4949), (3.0, 4.0)
@test DT.is_right(DT.point_position_relative_to_line(p, q, a))
@test DT.is_left(DT.point_position_relative_to_line(p, q, b))
@test DT.is_collinear(DT.point_position_relative_to_line(p, q, c))

p, q = (3.0, 3.0), (5.0, 3.0)
c1, c2, c3 = (4.0, 3.0), (2.0, 3.0), (6.0, 3.0) # in, out, out 
@test DT.is_on(DT.point_position_on_line_segment(p, q, c1))
@test DT.is_left(DT.point_position_on_line_segment(p, q, c2))
@test DT.is_right(DT.point_position_on_line_segment(p, q, c3))
@inferred DT.is_right(DT.point_position_on_line_segment(p, q, c3))
@test DT.is_degenerate(DT.point_position_on_line_segment(p, q, p))
@test DT.is_degenerate(DT.point_position_on_line_segment(p, q, q))
p, q = (4.0, 5.0), (4.0, 1.50)
c1, c2, c3, c4, c5, c6, c7, c8 = (4.0, 3.0), (4.0, 2.5), (4.0, 4.0), (4.0, 4.5), (4.0, 1.0),
(4.0, 6.0), (4.0, 6.5), (4.0, 0.5)
@test DT.is_on(DT.point_position_on_line_segment(p, q, c1))
@test DT.is_on(DT.point_position_on_line_segment(p, q, c2))
@test DT.is_on(DT.point_position_on_line_segment(p, q, c3))
@test DT.is_on(DT.point_position_on_line_segment(p, q, c4))
@test DT.is_right(DT.point_position_on_line_segment(p, q, c5))
@test DT.is_left(DT.point_position_on_line_segment(p, q, c6))
@test DT.is_left(DT.point_position_on_line_segment(p, q, c7))
@test DT.is_right(DT.point_position_on_line_segment(p, q, c8))
@test DT.is_degenerate(DT.point_position_on_line_segment(p, q, p))
@test DT.is_degenerate(DT.point_position_on_line_segment(p, q, q))
@inferred DT.is_degenerate(DT.point_position_on_line_segment(p, q, q))

p1, q1, a1, b1 = (3.192, 5.59), (5.2, 3.6), (8.2, 5.39), (2.19, 4.34)   # one point 
p2, q2, a2, b2 = (3.192, 5.59), (5.2, 3.6), (8.2, 5.39), (3.5, 7.0)     # no point 
p3, q3, a3, b3 = (8.0, 4.5), (8.0, 2.5), (8.0, 5.0), (8.0, 7.5)         # no point 
p4, q4, a4, b4 = (8.0, 8.0), (8.0, 2.5), (8.0, 5.0), (8.0, 7.5)         # multiple  point 
p5, q5, a5, b5 = (9.5, 6.0), (7.0, 6.0), (8.0, 5.0), (8.0, 7.5)         # one point 
p6, q6, a6, b6 = (7.0, 5.0), (9.5, 5.0), (8.0, 5.0), (8.0, 7.5)         # multiple point 
p7, q7, a7, b7 = (7.0, 5.0), (9.5, 5.0), (8.0, 6.0), (8.0, 7.5)         # no point 
p8, q8, a8, b8 = (8.0, 5.0), (9.5, 5.0), (8.0, 5.0), (8.0, 7.5)         # on point 
p9, q9, a9, b9 = (8.0, 5.0), (8.0, 7.5), (8.0, 5.0), (8.0, 7.5)         # multiple point 
p10, q10, a10, b10 = (6.0, 6.5), (8.0, 6.5), (8.0, 5.0), (8.0, 7.5)     # on point
p11, q11, a11, b11 = (6.0, 6.5), (8.0, 5.5), (8.0, 5.0), (8.0, 7.5)     # on point
p12, q12, a12, b12 = (6.0, 6.5), (9.947, 8.137), (8.0, 5.0), (8.0, 7.5) # one point
p13, q13, a13, b13 = (6.0, 6.5), (9.947, 8.137), (8.0, 5.0), (6.0, 7.0) # one point
results = [Certificate.Single,
    Certificate.None,
    Certificate.None,
    Certificate.Multiple,
    Certificate.Single,
    Certificate.Touching,
    Certificate.None,
    Certificate.Touching,
    Certificate.Multiple,
    Certificate.Touching,
    Certificate.Touching,
    Certificate.Single,
    Certificate.Single]
pqab = ((p1, q1, a1, b1), (p2, q2, a2, b2), (p3, q3, a3, b3), (p4, q4, a4, b4),
    (p5, q5, a5, b5), (p6, q6, a6, b6), (p7, q7, a7, b7), (p8, q8, a8, b8),
    (p9, q9, a9, b9), (p10, q10, a10, b10), (p11, q11, a11, b11), (p12, q12, a12, b12),
    (p13, q13, a13, b13))
for ((p, q, a, b), result) in zip(pqab, results)
    @test DT.line_segment_intersection_type(p, q, a, b) == result
    @inferred DT.line_segment_intersection_type(p, q, a, b)
end

p, q, r = (2.0, 1.0), (5.0, 1.0), (2.0, 5.0)
c1, c2, c3, c4 = (2.57, 3.35), (2.45, 2.51), (3.11, 2.43), (3.33, 1.83) # inside 
d1, d2, d3, d4, d5, d6, d7, d8, d9, d10, d11, d12 = (1.76, 4.06), (1.24, 4.109),
(2.589, 0.505), (3.19, -0.186),
(3.875, 4.53), (4.8, 2.698), (2.0, 6.5),
(2.0, 0.0),
(0.5, 1.0), (6.0, 1.0), (6.0, 0.0),
(1.0, 6.0) # outside
e1, e2, e3, e4, e5, e6, e7, e8, e9, e10 = (2.0, 3.0), (2.0, 2.5), (2.0, 4.5), (2.0, 1.5),
(2.5, 1.0), (3.5, 1.0), (4.5, 1.0), p, q, r # on 
for c in (c1, c2, c3, c4)
    @test DT.point_position_relative_to_triangle(p, q, r, c) == Certificate.Inside
    @inferred DT.point_position_relative_to_triangle(p, q, r, c)
end
for d in (d1, d2, d3, d4, d5, d6, d7, d8, d9, d10, d11, d12)
    @test DT.point_position_relative_to_triangle(p, q, r, d) == Certificate.Outside
    @inferred DT.point_position_relative_to_triangle(p, q, r, d)
end
for e in (e1, e2, e3, e4, e5, e6, e7, e8, e9, e10)
    @test DT.point_position_relative_to_triangle(p, q, r, e) == Certificate.On
    @inferred DT.point_position_relative_to_triangle(p, q, r, e)
end

p, q = (3.0, 4.0), (6.0, 4.0)
c, d, e, f, g, h, i, j, k, ℓ = (2.0, 4.0), (7.0, 4.0), (5.0, 5.0),
(4.0, 6.0), (6.0, 7.0), (4.0, 4.0), (5.0, 4.0),
(3.0, 2.0), (5.0, 3.0), (6.0, 1.0)
@test DT.is_outside(DT.point_position_relative_to_oriented_outer_halfplane(p, q, c))
@test DT.is_outside(DT.point_position_relative_to_oriented_outer_halfplane(p, q, d))
@test DT.is_inside(DT.point_position_relative_to_oriented_outer_halfplane(p, q, e))
@test DT.is_inside(DT.point_position_relative_to_oriented_outer_halfplane(p, q, f))
@test DT.is_inside(DT.point_position_relative_to_oriented_outer_halfplane(p, q, f))
@test DT.is_on(DT.point_position_relative_to_oriented_outer_halfplane(p, q, h))
@test DT.is_on(DT.point_position_relative_to_oriented_outer_halfplane(p, q, i))
@test DT.is_outside(DT.point_position_relative_to_oriented_outer_halfplane(p, q, j))
@test DT.is_outside(DT.point_position_relative_to_oriented_outer_halfplane(p, q, k))
@test DT.is_outside(DT.point_position_relative_to_oriented_outer_halfplane(p, q, ℓ))
@test DT.is_outside(DT.point_position_relative_to_oriented_outer_halfplane(p, q, p))
@test DT.is_outside(DT.point_position_relative_to_oriented_outer_halfplane(p, q, q))
@inferred DT.is_outside(DT.point_position_relative_to_oriented_outer_halfplane(p, q, ℓ))
p, q = (3.0, 4.0), (6.0, 7.0)
c, d, e, f, g, h, i, j, k, ℓ = (3.0, 5.0), (3.0, 7.0), (4.0, 8.0),
(2.0, 3.0), (5.787, 3.774), (4.128, 1.626),
(6.95784, 7.715), (4.0, 5.0), (5.0, 6.0),
(4.143, 6.57)
@test DT.is_inside(DT.point_position_relative_to_oriented_outer_halfplane(p, q, c))
@test DT.is_inside(DT.point_position_relative_to_oriented_outer_halfplane(p, q, d))
@test DT.is_inside(DT.point_position_relative_to_oriented_outer_halfplane(p, q, e))
@test DT.is_outside(DT.point_position_relative_to_oriented_outer_halfplane(p, q, f))
@test DT.is_outside(DT.point_position_relative_to_oriented_outer_halfplane(p, q, f))
@test DT.is_outside(DT.point_position_relative_to_oriented_outer_halfplane(p, q, h))
@test DT.is_outside(DT.point_position_relative_to_oriented_outer_halfplane(p, q, i))
@test DT.is_on(DT.point_position_relative_to_oriented_outer_halfplane(p, q, j))
@test DT.is_on(DT.point_position_relative_to_oriented_outer_halfplane(p, q, k))
@test DT.is_inside(DT.point_position_relative_to_oriented_outer_halfplane(p, q, ℓ))
@test DT.is_outside(DT.point_position_relative_to_oriented_outer_halfplane(p, q, p))
@test DT.is_outside(DT.point_position_relative_to_oriented_outer_halfplane(p, q, q))
@inferred DT.is_outside(DT.point_position_relative_to_oriented_outer_halfplane(p, q, ℓ))

p₁ = [5.7044025422189, 1.801603986463]
p₂ = [8.3797127128527, 5.8924221838871]
p₃ = [2.8875415689061, 6.2038339497809]
@test DT.orient_predicate(p₁, p₂, p₃) == 1
@test DT.orient_predicate(p₁, p₂, [10.0, 4.0]) == -1
p₁ = [5.0, 1.0]
p₂ = [5.0, 6.0]
@test DT.orient_predicate(p₁, p₂, [5.0, 5.0]) == 0
@test DT.orient_predicate(p₁, p₂, [5.0, 2.0]) == 0
@test DT.orient_predicate(p₂, p₁, [5.0, 2.0]) == 0

p0 = Float64[5, 5]
p1 = Float64[4.5, 2.5]
p2 = Float64[2.5, 1.5]
p3 = Float64[3, 3.5]
p4 = Float64[0, 2]
p5 = Float64[1, 5]
p6 = Float64[1, 3]
p7 = Float64[4, -1]
p8 = Float64[-1, 4]
pts = [p0, p1, p2, p3, p4, p5, p6, p7, p8]
@test DT.is_inside(DT.point_position_relative_to_circle(get_point(pts, 5, 7, 6, 9)...))
@test DT.is_outside(DT.point_position_relative_to_circle(get_point(pts, 5, 7, 6, 3)...))
@test DT.is_outside(DT.point_position_relative_to_circle(get_point(pts, 5, 7, 6, 3)...))
@test DT.is_on(DT.point_position_relative_to_circle(get_point(pts, 5, 7, 6, 6)...))
@test DT.is_inside(DT.point_position_relative_to_circle(get_point(pts, 3, 2, 1, 4)...))
@test DT.is_inside(DT.point_position_relative_to_circle(get_point(pts, 3, 2, 1, 6)...))
@test DT.is_inside(DT.point_position_relative_to_circle(get_point(pts, 3, 2, 1, 7)...))
@test DT.is_outside(DT.point_position_relative_to_circle(get_point(pts, 3, 2, 1, 5)...))
@test DT.is_outside(DT.point_position_relative_to_circle(get_point(pts, 3, 2, 1, 8)...))
@test DT.is_inside(DT.point_position_relative_to_circle(p4, p6, p5, p8))

A = [4.6, 3.2]
B = [3.2, 2.2]
C = [3.4, 3.2]
@test DT.is_left(DT.point_position_relative_to_line(C, B, A))
@test DT.is_right(DT.point_position_relative_to_line(C, A, B))
C = [5.8, 3.6]
@test DT.is_right(DT.point_position_relative_to_line(C, B, A))
A = [1.0, 7.0]
B = [1.0, 1.0]
C = [1.0, 5.0]
@test DT.is_collinear(DT.point_position_relative_to_line(C, B, A))
@test DT.is_collinear(DT.point_position_relative_to_line(C, A, B))
A = [2.123933267613, 7.1892809338214]
B = [-1.5542939635314, 3.3935384556756]
C = [2.8172732249214, 5.085758012496]
@test DT.is_right(DT.point_position_relative_to_line(C, B, A))
@test DT.is_left(DT.point_position_relative_to_line(C, A, B))
C = [-2.8172732249214, 5.085758012496]
@test DT.is_left(DT.point_position_relative_to_line(C, B, A))
@test DT.is_right(DT.point_position_relative_to_line(C, A, B))
D = [-6.3, -2.77]
E = [-3.46, -2.07]
F = [-5.22, -1.41]
@test DT.is_left(DT.point_position_relative_to_line(D, E, F))
@test DT.is_right(DT.point_position_relative_to_line(E, D, F))
F = [-4.88, -4.57]
@test DT.is_right(DT.point_position_relative_to_line(D, E, F))
@test DT.is_left(DT.point_position_relative_to_line(E, D, F))

p1 = Float64[5, 5]
p2 = Float64[4.5, 2.5]
p3 = Float64[2.5, 1.5]
p4 = Float64[3, 3.5]
p5 = Float64[0, 2]
p6 = Float64[1, 5]
p7 = Float64[1, 3]
p8 = Float64[4, -1]
p9 = Float64[-1, 4]
pts = [p1, p2, p3, p4, p5, p6, p7, p8, p9]
T1 = DT.construct_triangle(NTuple{3,Int64}, 4, 1, 6)
T2 = DT.construct_triangle(NTuple{3,Int64}, 4, 2, 1)
T3 = DT.construct_triangle(NTuple{3,Int64}, 3, 2, 4)
T4 = DT.construct_triangle(NTuple{3,Int64}, 8, 1, 2)
T5 = DT.construct_triangle(NTuple{3,Int64}, 8, 2, 3)
T6 = DT.construct_triangle(NTuple{3,Int64}, 8, 3, 5)
T7 = DT.construct_triangle(NTuple{3,Int64}, 5, 3, 7)
T8 = DT.construct_triangle(NTuple{3,Int64}, 3, 4, 7)
T9 = DT.construct_triangle(NTuple{3,Int64}, 5, 7, 9)
T10 = DT.construct_triangle(NTuple{3,Int64}, 7, 6, 9)
T11 = DT.construct_triangle(NTuple{3,Int64}, 7, 4, 6)
T = [T1, T2, T3, T4, T5, T6, T7, T8, T9, T10, T11]
pt1 = (
    A=(3.9551298987095, 4.7489988803935),
    B=(3.2585303811361, 4.3003415639903),
    C=(2.69180534989, 4.4066025073489),
    D=(3.2231100666833, 4.6781582514877),
    E=(2.0424329182538, 4.8198395092992)
)
pt2 = (
    A=(3.5, 3.5),
    B=(3.8384340736083, 3.2777159548861),
    C=(4.173119090818, 3.0606229707501),
    D=(4.0736181397556, 3.8475850382431),
    E=(4.390212074954, 3.6938108411468),
    F=(4.390212074954, 4.2546343834981),
    G=(4.7520337151806, 4.2998620885264),
    H=(4.7520337151806, 4.661683728753)
)
pt3 = (
    A=(3.114790793155, 2.9520764786821),
    B=(3.3952025643307, 2.8163933635972),
    C=(3.3137926952797, 2.4545717233705),
    D=(2.951971055053, 2.3098430672799),
    E=(2.9157888910304, 2.4726628053818),
    F=(3.0786086291324, 2.6535736254952),
    G=(3.901752860648, 2.6626191665008),
    H=(3.0, 2.0),
    I=(2.7258325299114, 1.8213838529739)
)
pt4 = (
    A=(4.5781396673455, 2.7004728027825),
    B=(4.6264236360138, 2.9231155471972),
    C=(4.6693427192745, 3.1618529478347),
    D=(4.70153203172, 3.3871781349531),
    E=(4.5325381413811, 2.437593417811),
    F=(4.4708419591939, 2.1988560171735),
    G=(4.4520648602673, 2.0352270122422),
    H=(4.3501320375233, 1.3082850395147)
)
pt5 = (
    A=(3.433718968984, 1.1294534677817),
    B=(3.7382811110409, 1.4137114670348),
    C=(3.8499538964617, 0.9162599683419),
    D=(3.6875207540314, 0.5304812550699),
    E=(3.0377881843101, 1.2614303960064),
    F=(3.7484331824428, -0.0481868148381),
    G=(4.0, 2.0)
)
pt6 = (
    A=(2.8956591846836, 0.4086563982472),
    B=(2.4286639001964, 0.90610789694),
    C=(2.0936455439339, 1.2309741818007),
    D=(1.5149774740259, 1.4035593956329),
    E=(0.824636618697, 1.586296680867),
    F=(1.3322401887918, 1.2715824674082),
    G=(1.6063461166429, 1.0177806823609),
    H=(2.0225810441206, 0.713218540304),
    I=(2.3169911147756, 0.4391126124529),
    J=(2.6317053282343, 0.1954628988074),
    K=(3.1697651125348, -0.1395554574552)
)
pt7 = (
    A=(1.0581342609406, 2.2766375361959),
    B=(0.9363094041178, 2.550743464047),
    C=(1.2916319031842, 2.3070937504015),
    D=(1.7281709734657, 1.9923795369428),
    E=(1.0, 2.0),
    F=(0.5809869050515, 2.1142043937655)
)
pt8 = (
    A=(1.5454336882315, 2.845153534702),
    B=(1.9921248299149, 2.5405913926451),
    C=(2.1545579723453, 2.936522177319),
    D=(2.1951662579528, 2.4187665358224),
    E=(2.4185118287945, 2.8756097489077),
    F=(2.4185118287945, 2.5101351784394),
    G=(2.4489680430002, 2.0431398939523),
    H=(2.6317053282343, 2.9162180345153)
)
pt9 = (
    A=(-0.5458930205588, 3.5557985328346),
    B=(0.0733833349568, 3.2512363907778),
    C=(0.3170330486022, 2.9771304629266),
    D=(0.0835354063587, 2.6421121066641),
    E=(0.0, 2.4187665358224),
    F=(0.3576413342098, 2.4695268928319),
    G=(-0.2210267356982, 2.9872825343285),
    H=(-0.4849805921475, 3.2410843193759),
    I=(0.5099224052383, 2.9162180345153)
)
pt10 = (
    A=(0.3576413342098, 4.1649228169483),
    B=(0.0, 4.0),
    C=(0.4794661910326, 3.6573192468536),
    D=(0.7028117618743, 3.3527571047967),
    E=(0.6520514048648, 4.4796370304071),
    F=(-0.3530036639228, 4.1243145313408),
    G=(0.0, 3.7689920322744)
)
pt11 = (
    A=(1.3931526172031, 4.0735541743313),
    B=(2.0022769013168, 3.718231675265),
    C=(1.3931526172031, 3.5354943900309),
    D=(2.1444059009434, 3.4339736760119),
    E=(1.3017839745861, 4.3172038879768),
    F=(1.3017839745861, 4.5507015302204),
    G=(1.7992354732789, 3.9923376031161),
    H=(1.6875626878581, 3.5151902472271),
    I=(1.4337609028107, 3.809600317882)
)
test_pts = [pt1, pt2, pt3, pt4, pt5, pt6, pt7, pt8, pt9, pt10, pt11]
for i in eachindex(T)
    @test DT.is_positively_oriented(DT.triangle_orientation(get_point(pts, T[i]...)...))
    for r in eachindex(test_pts[i])
        @test DT.is_inside(DT.point_position_relative_to_triangle(get_point(pts, T[i]...)..., test_pts[i][r]))
    end
end
for i in eachindex(T)
    u, v, w = indices(T[i])
    pu, pv, pw = get_point(pts, u, v, w)
    for r in eachindex(test_pts[i])
        pr = test_pts[i][r]
        @test DT.is_inside(DT.point_position_relative_to_triangle(pu, pv, pw, pr))
    end
end
p1 = [8.0, 3.0]
p2 = [9.0, 2.0]
p3 = [9.0, 3.0]
p4 = [9.0, 4.0]
pts = [p1, p2, p3, p4]
i, j, k = 1, 2, 3
ℓ = 4
@test DT.is_outside(DT.point_position_relative_to_triangle(get_point(pts, i, j, k, ℓ)...))
p1, p2, p3 = ([2.858866215272096, -2.220975375945989], [0.25559192484080395, -0.37340906332046214], [1.3855904656897817, -2.47947044705479])
pts = [p1, p2, p3]
τ1 = DT.construct_triangle(NTuple{3,Int64}, 1, 2, 3)
τ2 = DT.construct_triangle(NTuple{3,Int64}, 2, 3, 1)
τ3 = DT.construct_triangle(NTuple{3,Int64}, 3, 1, 2)
e = Vector{Any}(undef, 9)
e[1] = DT.point_position_relative_to_triangle(get_point(pts, τ1..., 1)...)
e[2] = DT.point_position_relative_to_triangle(get_point(pts, τ2..., 2)...)
e[3] = DT.point_position_relative_to_triangle(get_point(pts, τ3..., 3)...)
e[4] = DT.point_position_relative_to_triangle(get_point(pts, τ1..., 1)...)
e[5] = DT.point_position_relative_to_triangle(get_point(pts, τ2..., 2)...)
e[6] = DT.point_position_relative_to_triangle(get_point(pts, τ3..., 3)...)
e[7] = DT.point_position_relative_to_triangle(get_point(pts, τ1..., 1)...)
e[8] = DT.point_position_relative_to_triangle(get_point(pts, τ2..., 2)...)
e[9] = DT.point_position_relative_to_triangle(get_point(pts, τ3..., 3)...)
@test all(DT.is_on, e)
for _ in 1:5000
    local pts, i, j, k
    n = rand(3:5000)
    pts = rand(SVector{2,Float64}, n)
    i, j, k = rand(1:n, 3)
    while length(unique((i, j, k))) < 3
        i, j, k = rand(1:n, 3)
    end
    local τ1, τ2, τ3, e
    τ = DT.construct_positively_oriented_triangle(NTuple{3,Int64}, i, j, k, pts)
    i, j, k = indices(τ)
    τ1 = DT.construct_triangle(NTuple{3,Int64}, i, j, k)
    τ2 = DT.construct_triangle(NTuple{3,Int64}, j, k, i)
    τ3 = DT.construct_triangle(NTuple{3,Int64}, k, i, j)
    e = Vector{Any}(undef, 9)
    e[1] = DT.point_position_relative_to_triangle(get_point(pts, τ1..., i)...)
    e[2] = DT.point_position_relative_to_triangle(get_point(pts, τ2..., i)...)
    e[3] = DT.point_position_relative_to_triangle(get_point(pts, τ3..., i)...)
    e[4] = DT.point_position_relative_to_triangle(get_point(pts, τ1..., j)...)
    e[5] = DT.point_position_relative_to_triangle(get_point(pts, τ2..., j)...)
    e[6] = DT.point_position_relative_to_triangle(get_point(pts, τ3..., j)...)
    e[7] = DT.point_position_relative_to_triangle(get_point(pts, τ1..., k)...)
    e[8] = DT.point_position_relative_to_triangle(get_point(pts, τ2..., k)...)
    e[9] = DT.point_position_relative_to_triangle(get_point(pts, τ3..., k)...)
    @test all(DT.is_on, e)
end
for _ in 1:5000
    local r, pts
    n = rand(3:5000)
    r = 5sqrt.(rand(n))
    θ = 2π * rand(n)
    pts = [@SVector[r * cos(θ), r * sin(θ)] for (r, θ) in zip(r, θ)]
    for _ in 1:50
        local i, j, k, τ1, τ2, τ3, e
        i, j, k = rand(1:n, 3)
        while length(unique((i, j, k))) < 3
            i, j, k = rand(1:n, 3)
        end
        τ = DT.construct_positively_oriented_triangle(NTuple{3,Int64}, i, j, k, pts)
        i, j, k = indices(τ)
        τ1 = DT.construct_triangle(NTuple{3,Int64}, i, j, k)
        τ2 = DT.construct_triangle(NTuple{3,Int64}, j, k, i)
        τ3 = DT.construct_triangle(NTuple{3,Int64}, k, i, j)
        e = Vector{Any}(undef, 9)
        e[1] = DT.point_position_relative_to_triangle(get_point(pts, τ1..., i)...)
        e[2] = DT.point_position_relative_to_triangle(get_point(pts, τ2..., i)...)
        e[3] = DT.point_position_relative_to_triangle(get_point(pts, τ3..., i)...)
        e[4] = DT.point_position_relative_to_triangle(get_point(pts, τ1..., j)...)
        e[5] = DT.point_position_relative_to_triangle(get_point(pts, τ2..., j)...)
        e[6] = DT.point_position_relative_to_triangle(get_point(pts, τ3..., j)...)
        e[7] = DT.point_position_relative_to_triangle(get_point(pts, τ1..., k)...)
        e[8] = DT.point_position_relative_to_triangle(get_point(pts, τ2..., k)...)
        e[9] = DT.point_position_relative_to_triangle(get_point(pts, τ3..., k)...)
        @test all(DT.is_on, e)
        pu, pv, pw = get_point(pts, i, j, k)
        e[1] = DT.point_position_relative_to_triangle(pu, pv, pw, pu)
        e[2] = DT.point_position_relative_to_triangle(pv, pw, pu, pu)
        e[3] = DT.point_position_relative_to_triangle(pw, pu, pv, pu)
        e[4] = DT.point_position_relative_to_triangle(pu, pv, pw, pv)
        e[5] = DT.point_position_relative_to_triangle(pv, pw, pu, pv)
        e[6] = DT.point_position_relative_to_triangle(pw, pu, pv, pv)
        e[7] = DT.point_position_relative_to_triangle(pu, pv, pw, pw)
        e[8] = DT.point_position_relative_to_triangle(pv, pw, pu, pw)
        e[9] = DT.point_position_relative_to_triangle(pw, pu, pv, pw)
        @test all(DT.is_on, e)
    end
end

p1 = [-1.0, 4.0]
p2 = [4.0, 6.0]
p3 = [2.0, 2.0]
p4 = [6.0, -3.0]
p5 = [7.0, 3.0]
p6 = [-2.5519459826976, 13.6106262700637]
p7 = [-21.0502221073507, -23.3458204355075]
p8 = [23.7055438911111, 19.1906513812123]
p9 = [31.7813088302274, -22.9759380718838]
pts = [p1, p2, p3, p4, p5, p6, p7, p8, p9]
tri = triangulate(pts)
@test all(DT.is_legal(DT.is_legal(tri, i, j)) for (i, j) in
          ((1, 3), (3, 2), (2, 1), (1, 4), (4, 3), (3, 1), (3, 4), (4, 5), (5, 3), (3, 5), (5, 2), (2, 3))
)

## Testing that a boundary edge is legal 
tri = example_triangulation()
DT.add_triangle!(tri, 6, 2, 3)
DT.split_triangle!(tri, 1, 3, 5, 7)
DT.flip_edge!(tri, 5, 1, 4, 7)
for ((i, j), v) in get_adjacent(tri)
    @test DT.is_legal(DT.is_legal(tri, i, j))
end<|MERGE_RESOLUTION|>--- conflicted
+++ resolved
@@ -3,13 +3,8 @@
 using StaticArrays
 const DT = DelaunayTriangulation
 
-<<<<<<< HEAD
 include("../helper_functions.jl")
 
-p, q, r = eachcol(rand(2, 3))
-@test DT.orient_predicate(p, q, r) == orient(p, q, r)
-@inferred DT.orient_predicate(p, q, r)
-=======
 @test DT.opposite_signs(1, -1)
 @test DT.opposite_signs(-1, 1)
 @test !DT.opposite_signs(0, 0)
@@ -19,7 +14,6 @@
 @test !DT.opposite_signs(-1, 0)
 @test !DT.opposite_signs(1, 1)
 @test !DT.opposite_signs(-1, -1)
->>>>>>> ce6e5afe
 
 for _ in 1:1500
     p, q, r = eachcol(rand(2, 3))
@@ -63,7 +57,13 @@
 p6, q6, r6 = (5.0, 1.4), (3.8, 1.4), (4.4, 0.8) # +
 pqr = ((p1, q1, r1), (p2, q2, r2), (p3, q3, r3),
     (p4, q4, r4), (p5, q5, r5), (p6, q6, r6))
+    (p4, q4, r4), (p5, q5, r5), (p6, q6, r6))
 results = [Certificate.PositivelyOriented,
+    Certificate.NegativelyOriented,
+    Certificate.NegativelyOriented,
+    Certificate.Degenerate,
+    Certificate.Degenerate,
+    Certificate.PositivelyOriented]
     Certificate.NegativelyOriented,
     Certificate.NegativelyOriented,
     Certificate.Degenerate,
@@ -81,6 +81,10 @@
 R = 5
 a, b, c = (0.0, 5.0), (-3.0, -4.0), (3.0, 4.0)
 p1, p2, p3, p4, p5 = [(0.0, -5.0),
+    (5.0, 0.0),
+    (-5.0, 0.0),
+    (-3.0, 4.0),
+    (3.0, -4.0)]
     (5.0, 0.0),
     (-5.0, 0.0),
     (-3.0, 4.0),
@@ -129,6 +133,11 @@
     Certificate.Collinear,
     Certificate.Collinear,
     Certificate.Left]
+    Certificate.Right,
+    Certificate.Right,
+    Certificate.Collinear,
+    Certificate.Collinear,
+    Certificate.Left]
 for ((p, q, r), result) in zip(pqr, results)
     @test DT.point_position_relative_to_line(p, q, r) == result
     @inferred DT.point_position_relative_to_line(p, q, r)
@@ -156,6 +165,7 @@
 @test DT.is_degenerate(DT.point_position_on_line_segment(p, q, q))
 p, q = (4.0, 5.0), (4.0, 1.50)
 c1, c2, c3, c4, c5, c6, c7, c8 = (4.0, 3.0), (4.0, 2.5), (4.0, 4.0), (4.0, 4.5), (4.0, 1.0),
+(4.0, 6.0), (4.0, 6.5), (4.0, 0.5)
 (4.0, 6.0), (4.0, 6.5), (4.0, 0.5)
 @test DT.is_on(DT.point_position_on_line_segment(p, q, c1))
 @test DT.is_on(DT.point_position_on_line_segment(p, q, c2))
@@ -195,7 +205,22 @@
     Certificate.Touching,
     Certificate.Single,
     Certificate.Single]
+    Certificate.None,
+    Certificate.None,
+    Certificate.Multiple,
+    Certificate.Single,
+    Certificate.Touching,
+    Certificate.None,
+    Certificate.Touching,
+    Certificate.Multiple,
+    Certificate.Touching,
+    Certificate.Touching,
+    Certificate.Single,
+    Certificate.Single]
 pqab = ((p1, q1, a1, b1), (p2, q2, a2, b2), (p3, q3, a3, b3), (p4, q4, a4, b4),
+    (p5, q5, a5, b5), (p6, q6, a6, b6), (p7, q7, a7, b7), (p8, q8, a8, b8),
+    (p9, q9, a9, b9), (p10, q10, a10, b10), (p11, q11, a11, b11), (p12, q12, a12, b12),
+    (p13, q13, a13, b13))
     (p5, q5, a5, b5), (p6, q6, a6, b6), (p7, q7, a7, b7), (p8, q8, a8, b8),
     (p9, q9, a9, b9), (p10, q10, a10, b10), (p11, q11, a11, b11), (p12, q12, a12, b12),
     (p13, q13, a13, b13))
@@ -212,7 +237,13 @@
 (2.0, 0.0),
 (0.5, 1.0), (6.0, 1.0), (6.0, 0.0),
 (1.0, 6.0) # outside
+(2.589, 0.505), (3.19, -0.186),
+(3.875, 4.53), (4.8, 2.698), (2.0, 6.5),
+(2.0, 0.0),
+(0.5, 1.0), (6.0, 1.0), (6.0, 0.0),
+(1.0, 6.0) # outside
 e1, e2, e3, e4, e5, e6, e7, e8, e9, e10 = (2.0, 3.0), (2.0, 2.5), (2.0, 4.5), (2.0, 1.5),
+(2.5, 1.0), (3.5, 1.0), (4.5, 1.0), p, q, r # on 
 (2.5, 1.0), (3.5, 1.0), (4.5, 1.0), p, q, r # on 
 for c in (c1, c2, c3, c4)
     @test DT.point_position_relative_to_triangle(p, q, r, c) == Certificate.Inside
@@ -229,6 +260,8 @@
 
 p, q = (3.0, 4.0), (6.0, 4.0)
 c, d, e, f, g, h, i, j, k, ℓ = (2.0, 4.0), (7.0, 4.0), (5.0, 5.0),
+(4.0, 6.0), (6.0, 7.0), (4.0, 4.0), (5.0, 4.0),
+(3.0, 2.0), (5.0, 3.0), (6.0, 1.0)
 (4.0, 6.0), (6.0, 7.0), (4.0, 4.0), (5.0, 4.0),
 (3.0, 2.0), (5.0, 3.0), (6.0, 1.0)
 @test DT.is_outside(DT.point_position_relative_to_oriented_outer_halfplane(p, q, c))
@@ -246,6 +279,9 @@
 @inferred DT.is_outside(DT.point_position_relative_to_oriented_outer_halfplane(p, q, ℓ))
 p, q = (3.0, 4.0), (6.0, 7.0)
 c, d, e, f, g, h, i, j, k, ℓ = (3.0, 5.0), (3.0, 7.0), (4.0, 8.0),
+(2.0, 3.0), (5.787, 3.774), (4.128, 1.626),
+(6.95784, 7.715), (4.0, 5.0), (5.0, 6.0),
+(4.143, 6.57)
 (2.0, 3.0), (5.787, 3.774), (4.128, 1.626),
 (6.95784, 7.715), (4.0, 5.0), (5.0, 6.0),
 (4.143, 6.57)
