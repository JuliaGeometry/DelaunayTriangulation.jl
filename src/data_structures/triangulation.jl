--- conflicted
+++ resolved
@@ -572,13 +572,8 @@
     return brute_force_search(get_triangles(tri), q, get_points(tri), get_boundary_map(tri))
 end
 function jump_and_march(tri::Triangulation, q;
-<<<<<<< HEAD
-    m=default_num_samples(num_points(tri)),
-    point_indices=each_point_index(tri),
-=======
     point_indices=each_point_index(tri),
     m=default_num_samples(length(point_indices)),
->>>>>>> ce6e5afe
     try_points=(),
     k=select_initial_point(get_points(tri), q; m, point_indices,
         try_points),
