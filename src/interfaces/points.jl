--- conflicted
+++ resolved
@@ -87,11 +87,7 @@
 extend this method. 
 """
 function get_point end
-<<<<<<< HEAD
-get_point(pts::P, i) where {P} = getxy(getpoint(pts, i))
-=======
 get_point(pts::P, i) where {P} = (getxy ∘ getpoint)(pts, i)
->>>>>>> e9b0ba50
 function get_point(pts::P, i::Vararg{Any,N}) where {P,N}
     return ntuple(j -> get_point(pts, i[j]), Val(N))
 end
