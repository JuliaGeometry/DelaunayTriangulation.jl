--- conflicted
+++ resolved
@@ -1,6 +1,5 @@
 # Changelog
 
-<<<<<<< HEAD
 ## v2.0
 
 This new release restructures the `Triangulation` struct a bit, completely redesigning the `triangles`, `graph`, and `adjacent2vertex` fields. The reason for this is that they represent information that can be obtained entirely from the `adjacent` field, and so having to update them and store them separately leads to performance and memory issues. Before getting to the list of changes, I also want to emphasise that, as with almost all other structs in this package, the API is *not* to work with the fields directly, e.g. `tri.adjacent`, but to work with the associated accessor functions like `get_adjacent`. 
@@ -49,10 +48,9 @@
 
 - `DelaunayTriangulation.Middle()` and `DelaunayTriangulation.Median()`: Defines the splitting policies to use for `hilbert_sort`. (`Median` splitting is not yet implemented, but it should be eventually.)
 - `DelaunayTriangulation_get_brio`: This function defines the insertion order for `triangulate`, using a biased randomised insertion order based on a Hilbert curve.
-=======
+
 ## 1.6.1
 - Fix issue with clipping Voronoi tessellation dual to a single right-angled triangle. See [#207](https://github.com/JuliaGeometry/DelaunayTriangulation.jl/pull/207)
->>>>>>> a889eea0
 
 ## 1.6.0
 - Define `reverse` for `AbstractParametricCurve`s, making it easier to reverse the orientation of a curve. See [#195](https://github.com/JuliaGeometry/DelaunayTriangulation.jl/pull/195).
