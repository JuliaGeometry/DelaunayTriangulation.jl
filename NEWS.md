# Changelog

## Main (upcoming v.1.1.0)

- Added the option to disable ExactPredicates.jl using Preferences.jl. See [#131](https://github.com/JuliaGeometry/DelaunayTriangulation.jl/pull/131) and [#137](https://github.com/JuliaGeometry/DelaunayTriangulation.jl/pull/137).
- Added `DelauanyTriangulation.validate_triangulation` for validating triangulations. See [#131](https://github.com/JuliaGeometry/DelaunayTriangulation.jl/pull/131).
- Fixed a bug with the currently unused `orient(p, q, r, s)` predicate. See [#131](https://github.com/JuliaGeometry/DelaunayTriangulation.jl/pull/131).
- Added private functions `getz`, `_getz`, `getxyz`, and `_getxyz`. See [#131](https://github.com/JuliaGeometry/DelaunayTriangulation.jl/pull/131).
- `jump_and_march` has now been renamed to `find_triangle`. For compatibility, `jump_and_march` still works and is simply an alias of `find_triangle`. See [#133](https://github.com/JuliaGeometry/DelaunayTriangulation.jl/pull/133).
<<<<<<< HEAD
- Mutable structs now use `const` on fields that aren't changed. For compatibility with older versions, this is implemented using a macro that is a no-op where this is not supported. See [#140](https://github.com/JuliaGeometry/DelaunayTriangulation.jl/pull/140).
- We now use the `public` word to define public functions. This is only included on Julia versions v1.11 and above. See [#140](https://github.com/JuliaGeometry/DelaunayTriangulation.jl/pull/140).
- We now test on the pre-release. See [#140](https://github.com/JuliaGeometry/DelaunayTriangulation.jl/pull/140).
- The module `DelaunayTriangulation` now has a docstring. See [#140](https://github.com/JuliaGeometry/DelaunayTriangulation.jl/pull/140).
- The `.md` files for tutorials and applications in the docs have been properly updated to match their literate counterparts. See [#140](https://github.com/JuliaGeometry/DelaunayTriangulation.jl/pull/140).
- We now use a workflow to enforce changes to `NEWS.md` for any PRs. See [#140](https://github.com/JuliaGeometry/DelaunayTriangulation.jl/pull/140).
=======
- Improved the error message for an incorrect orientation. See [#144](https://github.com/JuliaGeometry/DelaunayTriangulation.jl/pull/144).
>>>>>>> 2bcadd84

## v1.0.5 

- Disabled `deepcopy` on `PolygonTree`s and made it a no-op. See [#129](https://github.com/JuliaGeometry/DelaunayTriangulation.jl/issues/129).

## v1.0.4

Nothing breaking. Main changes:

- Fixes some issue with type instabilities
- Adds `construct_polygon_hierarchy` to the public API list (it was already intended to be there)
- All computations are now in the provided precision except for the triangle area and circumcenter which are done in `Float64`. A warning is given when a non-Float64 precision is given.
- Closes #118 
- Redesigns the `Polygon` struct to have an `is_circular` field, avoiding the need for `views`
- Completely refactors `validate_triangulation`. Still only lives in the test files though. Maybe one day it can live inside the package itself incase users somehow have a use for it..
- Clean up the runtests.jl file, and make sure that the README/docs are fully tested
- Use Aqua and fix ambiguities
- Remove accidental piracy of `minimum(::Nothing)`
- Remove CI spam from method redefinitions
- Fix some issues with doc images and some typos
- Fix #109

## v1.0.3

- Removed some old function definitions that were no longer needed anymore following the new Makie release.

## v1.0.0

In addition to the changes below, note that many bugs have been fixed. Feel free to make any issues or PRs if you encounter any problems.

### Added
- Triangulation and refinement of curve-bounded domains has now been added.
- The `Triangulation` struct has some more fields. One of these is `weights`, although this is not to be used just yet; it is possible to computed weighted Delaunay triangulations of convex polygons, but not for general domains currently.
- Where reasonable, default methods for the geometric primitive interfaces have now been added. For example, `getx` now has the default definition `getx(p) = p[1]`. 
- You can now use `each_boundary_edge` to iterate over the boundary edges (in no specific order), rather than having to use `keys(get_boundary_edge_map(tri))` as you had to before 1.0.
- The documentation has had a complete overhaul.
- The `retriangulate` function has now been added, allowing for the retriangulation of a given `Triangulation`.
- The function `dist` can now be used for computing the distance between a point and the triangulation, rather than having to use `distance_to_polygon`.
- You can now use `find_polygon` to find what polygon in a provided boundary of a `Triangulation` contains a given point.
- Mesh refinement now, by default, defaults to the diametral lens definition of encroachment rather than the diametral circle definition. You can toggle this behaviour using the `use_lens` keyword in `refine!`.
- Now whenever encroached edges are split during mesh refinement, all free vertices inside that edge's diametral circle will be deleted prior to splitting.

### Breaking
Please note that a lot of these changes that follow are only _technically_ breaking, because I failed to properly specify what the public API was for this package (this has now been corrected in v1.0 and onwards).

- All references to constrained edges are now referred to as _segments_. For example, the field `constrained_edges` is now `interior_segments`, and `all_constrained_edges` is now `all_segments`. The same goes for the associated getters.
- The keyword `edges` in `triangulate` is now `segments`.
- `lock_convex_hull!` will now delete from `interior_segments` field any edges it encounters along the convex hull during locking.
- `add_edge!` is now `add_segment!`.
- `triangulate_convex` no longer accepts the `recompute_centers` keyword.
- `RefinementTargets` is now `RefinementConstraints`.
- `maxiters` is no longer a valid keyword argument of `refine!`. Instead, you should just pass `max_points` appropriately. With this change, the default for `max_points` is no longer `typemax(Int)` but is instead `max(1000, num_solid_vertices(tri))^2`.
- `refine!` no longer returns `statistics(tri)`. It now only returns `tri`. If you want the statistics, just use `statistics(tri)` afterwards.
- `refine!` no longer accepts `max_radius_edge_ratio`. Instead, you must provide `min_angle`. (Internally, it is still `max_radius_edge_ratio` that gets primarily used, but `min_angle` is more interpretable for a user.)
- `lock_convex_hull` is no longer a keyword of argument of `refine!` - if it has to be locked, it will be automatically.
- `edge_indices` has been removed and is now `edge_vertices`.
- `indices` has been removed and is now `triangle_vertices`.
- `initialise_edges` and `initialise_triangles` have been removed. Just use the types instead, e.g. `initialise_edges(::Type{S})` is now just `S()`.
- `is_empty` has been removed. Just use `isempty`.
- `compare_unoriented_edge` is now `compare_unoriented_edges`.
- `initial` and `terminal` are no longer exported. `edge_vertices` is more appropriate for this.
- `geti`, `getj`, `getk` are no longer exported. `triangle_vertices` is more appropriate for this.
- `each_point` and `each_point_index` are no longer exported. You are encougared to rely on `each_solid_vertex` instead. Just note that `each_solid_vertex` is not an ordered iterator.
- `num_points` is no longer exported. You are encouraged to instead use `num_solid_vertices`.
- `remove_duplicate_triangles` has been removed. Just use `sort_triangles` and `unique!`.
- I used to refer to distinct parts of a boundary as `segments`. This is misleading, since it's the first name that I use for constrained edges. So, I now use the term `sections`. For example, `has_multiple_segments` is now `has_multiple_sections`.
- `has_multiple_sections` can no longer be used on the ghost vertex map.
- `getboundarynodes` has been removed. Just use and extend `get_boundary_nodes` instead.
- `BoundaryIndex` is now `GhostVertex`. Similar references to `boundary_index` have been changed to `ghost_vertex`.
- `boundary_map` is now `ghost_vertex_map`.
- `boundary_index_ranges` is now `ghost_vertex_ranges`.
- `integer_type` is removed (exceptfor `Triangulation`s). `number_type` should be used for this.
- Previously, `get_boundary_index` (now called `get_ghost_vertex`) errored if neither of the three arguments was a ghost vertex. Now, if none of the arguments is a ghost vertex, the function returns `k`. Similarly for the two-argument version.
- `rotate_ghost_triangle_to_standard_form` and `rotate_triangle_to_standard_form` are removed. Use `sort_triangle` instead.
- `num_outer_boundary_segments` has been removed.
- Iteration over `Adjacent` and `Adjacent2Vertex` has been removed.
- `Adjacent2Vertex` is now defined by `Adjacent2Vertex{IntType,EdgesType}` rather than `Adjacent2Vertex{IntType,EdgesType,EdgeType}`.
- `clear_empty_points!` is now `clear_empty_vertices!`.
- The fields of `ConvexHull` are now `points` and `vertices` rather than `points` and `indices`. Additionally, the type is now `ConvexHull{PointsType, IntegerType}` instead of `ConvexHull{PointsType, Vector{IntegerType}}`.
- `num_points` is no longer defined on `ConvexHull`s.
- The `boundary_map` (now `ghost_vertex_map`) and `boundary_index_ranges` (now `ghost_vertex_ranges`) are now `Dict`s instead of `OrderedDict`s.
- The constructor `Triangulation(points, triangles, boundary_nodes; kwargs...)` now uses the keyword argument `delete_ghosts` instead of `add_ghost_triangles`, with default `delete_ghosts=false` which is opposite to the previous default `add_ghost_triagnles=false`.
- The function `get_empty_representative_points` has been deleted.
- `get_convex_hull_indices` is now `get_convex_hull_vertices`.
- `min_max` is removed - just use `Base.minmax`.
- `nearest_power_of_two` has been removed.
- `intersection_of_ray_with_boundary` has been removed.
- `identify_side` has been removed.
- `intersection_of_ray_with_edge` has been removed.
- The field names of `TriangulationStatistics` have been renamed to match the new segment terminology, and the field `num_convex_hull_points` is now `num_convex_hull_vertices`.
- `get_total_area` is now `get_area`. The field name `total_area` in `TriangulationStatistics` is now `area`.
- `point_position_relative_to_box` has been removed.
- `is_boundary_edge` has had its definition changed: `is_boundary_edge(tri, i, j)` is now `is_boundary_edge(tri, j, i)`, so that we have consistency with `is_boundary_triangle`.
- `is_outer_boundary_index` is now `is_exterior_ghost_vertex`.
- `is_outer_ghost_triangle` is now `is_exterior_ghost_triangle`.
- `is_outer_ghost_edge` is now `is_exterior_ghost_edge`.
- `is_outer_boundary_node` is now `is_exterior_ghost_vertex`.
- The keyword arguments in `add_ghost_triangles!` and `delete_ghost_triangles!` have been removed.
- The keyword argument `exterior_curve_index` in `triangulate` has been removed. The exterior curves will be automatically computed.
- `peek_triangle_ρ` has been removed, and `triangle_dequeue!` now does a `dequeue_pair!`.
- The keyword `recompute_representative_point` is now `recompute_representative_points` in `triangulate`.
- The keyword `add_ghost_triangles` in `triangulate_rectangle` (and `triangulate_convex`) is now `delete_ghosts` to be consistent with `triangulate`. The default is `delete_ghosts=false`, consistent with the previous default of `add_ghost_triangles=true`.
- `voronoi` now has the signature `voronoi(tri; clip=false, smooth=false, kwargs...)` instead of `voronoi(tri, clip=false)` (note the difference in `clip` as a positional argument to a keyword argument). `centroidal_smooth` is still exported (the `kwargs...` are passed to it), but this can be a good alternative.
- Gmsh support has been removed.
- `get!` is no longer defined on `adjacent2vertex`.
- `Certificate` is no longer exported.
- The arguments to `construct_ghost_vertex_map` (previously `construct_boundary_map`), `construct_boundary_edge_map`, and `construct_ghost_vertex_ranges` (previously `construct_boundary_index_ranges`) are now positional.
- `get_vertices` is no longer exported.
- `map_boundary_index` is now `map_ghost_vertex`.
- `polylabel` is no longer an alias for `pole_of_inaccessibility`.
- `convert_to_boundary_edge` is now `convert_to_edge_adjoining_ghost_vertex`.
- References to a `point_order` are now an `insertion_order`.
- `add_boundary_information!` is no longer exported.
- `balanced_power_of_two_quarternary_split` has been removed.
- To provide a custom constraint for triangulation, you now need to provide a constraint of the form `(tri::Triangulation, T::Triangle) -> Bool` with the keyword argument `custom_constraint`, where the returned result is `true` if the triangle `T` should be refined and `false` otherwise.
- `is_triangle_seditious` no longer has the unused argument `ρ` at the end of its signature.
- It is no longer possible to use `delete_point!` on points that are on the boundary or adjoin segments. It is too finicky, and for constrained triangulations you shouldn't be doing those operations anyway. For unconstrained triangulations, deleting a point on the boundary might be reasonable but it is difficult and `delete_point!` will not update the convex hull field of the triangulation for you either. The previous implementation did work sometimes, but it required playing around with how ghost triangles are interpreted and was unfortunately not reliable. PRs to address this are welcome, but it would need some careful thought and highly extensive testing (e.g. thousands of random tests for random triangulations, especially triangulations with very skinny or very large triangles on the boundary; triangulations with many collinearities such as from `triangulate_rectangle`; triangulations with holes; and triangulations with disjoint domains).
- `is_positively_oriented` now only accepts integers for the second argument, to avoid issues with misleading results when testing triangles.
- Some methods like `get_right_boundary_node` have now been defined only for `Triangulation`s, instead of lowering to a more complicated method that uses the `adjacent` field and other fields like we used to.<|MERGE_RESOLUTION|>--- conflicted
+++ resolved
@@ -7,16 +7,13 @@
 - Fixed a bug with the currently unused `orient(p, q, r, s)` predicate. See [#131](https://github.com/JuliaGeometry/DelaunayTriangulation.jl/pull/131).
 - Added private functions `getz`, `_getz`, `getxyz`, and `_getxyz`. See [#131](https://github.com/JuliaGeometry/DelaunayTriangulation.jl/pull/131).
 - `jump_and_march` has now been renamed to `find_triangle`. For compatibility, `jump_and_march` still works and is simply an alias of `find_triangle`. See [#133](https://github.com/JuliaGeometry/DelaunayTriangulation.jl/pull/133).
-<<<<<<< HEAD
 - Mutable structs now use `const` on fields that aren't changed. For compatibility with older versions, this is implemented using a macro that is a no-op where this is not supported. See [#140](https://github.com/JuliaGeometry/DelaunayTriangulation.jl/pull/140).
 - We now use the `public` word to define public functions. This is only included on Julia versions v1.11 and above. See [#140](https://github.com/JuliaGeometry/DelaunayTriangulation.jl/pull/140).
 - We now test on the pre-release. See [#140](https://github.com/JuliaGeometry/DelaunayTriangulation.jl/pull/140).
 - The module `DelaunayTriangulation` now has a docstring. See [#140](https://github.com/JuliaGeometry/DelaunayTriangulation.jl/pull/140).
 - The `.md` files for tutorials and applications in the docs have been properly updated to match their literate counterparts. See [#140](https://github.com/JuliaGeometry/DelaunayTriangulation.jl/pull/140).
 - We now use a workflow to enforce changes to `NEWS.md` for any PRs. See [#140](https://github.com/JuliaGeometry/DelaunayTriangulation.jl/pull/140).
-=======
 - Improved the error message for an incorrect orientation. See [#144](https://github.com/JuliaGeometry/DelaunayTriangulation.jl/pull/144).
->>>>>>> 2bcadd84
 
 ## v1.0.5 
 
